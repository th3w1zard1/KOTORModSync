--- conflicted
+++ resolved
@@ -151,11 +151,9 @@
                 = Serializer.ConvertTomlTableToDictionary( componentTable );
 
             // reminder: ConvertTomlTableToDictionary lowercases all string keys automatically.
-<<<<<<< HEAD
-            Serializer.DeserializePath( componentDict, "paths" );
-            Name = GetRequiredValue<string>( componentDict, "name" );
-            _ = Logger.LogAsync( $"{Environment.NewLine}== Deserialize next component '{Name}' ==" );
-            Guid = GetRequiredValue<Guid>( componentDict, "guid" );
+            _ = Logger.LogAsync($"{Environment.NewLine}== Deserialize next component '{Name}' ==");
+            this.Name = GetRequiredValue<string>( componentDict, "name" );
+            this.Guid = GetRequiredValue<Guid>( componentDict, "guid" );
             Description = GetValueOrDefault<string>( componentDict, "description" );
             Directions = GetValueOrDefault<string>( componentDict, "directions" );
             Category = GetValueOrDefault<string>( componentDict, "category" );
@@ -194,30 +192,7 @@
                 .ToList();
             ModLink = GetValueOrDefault<string>( componentDict, "modlink" );
 
-            Instructions = DeserializeInstructions(
-=======
-            this.Name = GetRequiredValue<string>( componentDict, "name" );
-            _ = Logger.LogAsync( $"{Environment.NewLine}== Deserialize next component '{this.Name}' ==" );
-            this.Guid = GetRequiredValue<Guid>( componentDict, "guid" );
-
-            if ( this.Guid == Guid.Empty )
-            {
-                Logger.Log( $"Component '{this.Name}' has no guid, assigning a random one." );
-                this.Guid = new Guid();
-            }
-
-            this.Description = GetValueOrDefault<string>( componentDict, "description" );
-            this.Directions = GetValueOrDefault<string>( componentDict, "directions" );
-            this.Category = GetValueOrDefault<string>( componentDict, "category" );
-            this.Tier = GetValueOrDefault<string>( componentDict, "tier" );
-            this.Language = GetValueOrDefault<List<string>>( componentDict, "language" );
-            this.Author = GetValueOrDefault<string>( componentDict, "author" );
-            this.Dependencies = GetValueOrDefault<List<string>>( componentDict, "dependencies" );
-            this.Restrictions = GetValueOrDefault<List<string>>( componentDict, "restrictions" );
-            this.ModLink = GetValueOrDefault<string>( componentDict, "modlink" );
-
             this.Instructions = DeserializeInstructions(
->>>>>>> 77efa841
                 GetValueOrDefault<TomlTableArray>( componentDict, "instructions" )
             );
             this.Instructions.ForEach( instruction => instruction.SetParentComponent( this ) );

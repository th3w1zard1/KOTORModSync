--- conflicted
+++ resolved
@@ -557,9 +557,8 @@
                 }
 
                 // Ensure necessary directories are writable.
-<<<<<<< HEAD
-                bool isWritable = Utility.IsDirectoryWritable( MainConfig.DestinationPath )
-                    && Utility.IsDirectoryWritable( MainConfig.SourcePath );
+                bool isInstallDirectoryWritable = Utility.IsDirectoryWritable( MainConfig.DestinationPath );
+                bool isModDirectoryWritable = Utility.IsDirectoryWritable( MainConfig.SourcePath );
 
                 // Confirm the install order is correct.
                 (bool isCorrectOrder, List<Component> reorderedList) = Component.ConfirmComponentsInstallOrder( _components );
@@ -573,15 +572,8 @@
                         break;
                 }
 
-                string informationMessage = "There were issues with your instructions file."
-                    + " Please review the output window for more information.";
-=======
-                bool isInstallDirectoryWritable = Utility.IsDirectoryWritable( MainConfig.DestinationPath );
-                bool isModDirectoryWritable = Utility.IsDirectoryWritable( MainConfig.SourcePath );
->>>>>>> 77efa841
-
                 string informationMessage = string.Empty;
-                if ( !isInstallDirectoryWritable )
+                if (!isInstallDirectoryWritable)
                 {
                     informationMessage = "The Install directory is not writable!"
                         + " Please ensure administrative privileges or reinstall KOTOR"

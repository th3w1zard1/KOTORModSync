--- conflicted
+++ resolved
@@ -132,11 +132,7 @@
             string json = await File.ReadAllTextAsync(filePath);
             Dictionary<DirectoryInfo, SHA1>? loadedChecksums = JsonConvert.DeserializeObject<Dictionary<DirectoryInfo, SHA1>>(json);
 
-<<<<<<< HEAD
-            Assert.That(loadedChecksums, Has.Count.EqualTo(checksums.Count));
-=======
             Assert.That(loadedChecksums.Count, Is.EqualTo(checksums.Count));
->>>>>>> 179910da
             CollectionAssert.AreEquivalent(checksums.Keys, loadedChecksums.Keys);
             CollectionAssert.AreEquivalent(checksums.Values.Select(FileChecksumValidator.SHA1ToString), loadedChecksums.Values.Select(FileChecksumValidator.SHA1ToString));
 
